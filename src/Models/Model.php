<?php
/**
 * The model.
 *
 * @since 1.0.0
 *
 * @package StellarWP\Models;
 */

namespace StellarWP\Models;

use JsonSerializable;
use StellarWP\Models\Contracts\Arrayable;
use StellarWP\Models\Contracts\Model as ModelInterface;
use StellarWP\Models\ValueObjects\Relationship;
use InvalidArgumentException;

/**
 * The model.
 *
 * @since 1.0.0
 *
 * @package StellarWP\Models;
 */
abstract class Model implements ModelInterface, Arrayable, JsonSerializable {
<<<<<<< HEAD
	/**
	 * The build mode for the model.
	 *
	 * @var int
	 */
	public const BUILD_MODE_STRICT = 0;

	/**
	 * The build mode for the model.
	 *
	 * @var int
	 */
	public const BUILD_MODE_IGNORE_MISSING = 1;

	/**
	 * The build mode for the model.
	 *
	 * @var int
	 */
	public const BUILD_MODE_IGNORE_EXTRA = 2;

	/**
	 * The model's properties.
	 *
	 * @var ModelPropertyCollection
	 */
=======
	public const BUILD_MODE_STRICT = 0;
	public const BUILD_MODE_IGNORE_MISSING = 1;
	public const BUILD_MODE_IGNORE_EXTRA = 2;

	/**
	 * The model's properties.
	 *
	 * @var ModelPropertyCollection
	 */
>>>>>>> 5011f490
	protected ModelPropertyCollection $propertyCollection;

	/**
	 * The model properties assigned to their types.
	 *
	 * @var array<string,string|array>
	 */
	protected static array $properties = [];

	/**
	 * The cached property definitions.
	 *
	 * @var array<string,array<string,ModelPropertyDefinition>>
	 */
	protected static array $cached_definitions = [];

	/**
	 * The model relationships assigned to their relationship types.
	 *
	 * @var array<string,string>
	 */
	protected static array $relationships = [];

	/**
	 * Relationships that have already been loaded and don't need to be loaded again.
	 *
	 * @var Model[]
	 */
	private array $cachedRelations = [];

	/**
	 * Constructor.
	 *
	 * @since 1.0.0
	 *
	 * @param array<string,mixed> $attributes Attributes.
	 */
<<<<<<< HEAD
	public function __construct( array $attributes = [] ) {
		$this->propertyCollection = ModelPropertyCollection::fromPropertyDefinitions( static::getPropertyDefinitions(), $attributes );
	}

	/**
	 * Casts the value for the type, used when constructing a model from query data. If the model needs to support
	 * additional types, especially class types, this method can be overridden.
	 *
	 * @since 2.0.0 changed to static
	 *
	 * @param string $type
	 * @param mixed  $value The query data value to cast, probably a string.
	 * @param string $property The property being casted.
	 *
	 * @return mixed
	 *
	 * @throws InvalidArgumentException If the value is not valid for the property.
	 */
	protected static function castValueForProperty( ModelPropertyDefinition $definition, $value, string $property ) {
		if ( $definition->isValidValue( $value ) || $value === null ) {
			return $value;
		}

		if ( $definition->canCast() ) {
			return $definition->cast( $value );
		}

		$type = $definition->getType();
		if ( count( $type ) !== 1 ) {
			throw new InvalidArgumentException( "Property '$property' has multiple types: " . implode( ', ', $type ) . ". To support additional types, implement a custom castValueForProperty() method." );
		}

		switch ( $type[0] ) {
			case 'int':
				return (int) $value;
			case 'string':
				return (string) $value;
			case 'bool':
				return (bool) filter_var( $value, FILTER_VALIDATE_BOOLEAN );
			case 'array':
				return (array) $value;
			case 'float':
				return (float) filter_var( $value, FILTER_SANITIZE_NUMBER_FLOAT,FILTER_FLAG_ALLOW_FRACTION );
			default:
				Config::throwInvalidArgumentException( "Unexpected type: '$type'. To support additional types, overload this method or use Definition casting." );
		}
=======
	final public function __construct( array $attributes = [] ) {
		$this->propertyCollection = ModelPropertyCollection::fromPropertyDefinitions( static::getPropertyDefinitions(), $attributes );
		$this->afterConstruct();
	}

	/**
	 * This method is meant to be overridden by the model to perform actions after the model is constructed.
	 *
	 * @since 2.0.0
	 */
	protected function afterConstruct() {
		// This method is meant to be overridden by the model to perform actions after the model is constructed.
		return;
>>>>>>> 5011f490
	}
	/**
<<<<<<< HEAD
	 * Commit the changes to the properties.
	 *
	 * @since 2.0.0
	 */
	public function commitChanges(): void {
		$this->propertyCollection->commitChangedProperties();
	}

	/**
	 * Revert the changes to a specific property.
	 *
	 * @since 2.0.0
	 *
	 * @param string $key Property name.
	 */
	public function revertChange( string $key ): void {
		$this->propertyCollection->getOrFail( $key )->revertChanges();
	}

	/**
	 * Discard the changes to the properties.
	 *
	 * @since 2.0.0
	 */
	public function revertChanges(): void {
		$this->propertyCollection->revertChangedProperties();
	}

	/**
	 * A more robust, alternative way to define properties for the model than static::$properties.
	 *
	 * @return array<string,ModelPropertyDefinition|array<string,mixed>>
	 */
	protected static function properties(): array {
		return [];
	}

	/**
	 * Fills the model with an array of attributes.
	 *
	 * @since 1.0.0
	 *
	 * @param array<string,mixed> $attributes Attributes.
	 *
	 * @return ModelInterface
	 */
	public function fill( array $attributes ) : ModelInterface {
		$this->propertyCollection->setValues( $attributes );

		return $this;
	}

	/**
	 * Returns an attribute from the model.
	 *
	 * @since 1.0.0
	 *
	 * @param string $key     Attribute name.
	 * @param mixed  $default Default value. Default is null.
	 *
	 * @return mixed
	 */
	public function getAttribute( string $key, $default = null ) {
		$property = $this->propertyCollection->getOrFail( $key );

		return $property->isSet() ? $property->getValue() : $default;
	}

	/**
	 * Returns the attributes that have been changed since last sync.
	 *
	 * @since 1.0.0
	 *
	 * @return array<string,mixed>
	 *
	 * @throws InvalidArgumentException If the property does not exist.
	 */
	public function getDirty() : array {
		return $this->propertyCollection->getDirtyValues();
	}

	public static function getPropertyDefinition( string $key ): ModelPropertyDefinition {
		$definitions = static::getPropertyDefinitions();

		if ( ! isset( $definitions[ $key ] ) ) {
			throw new InvalidArgumentException( 'Property ' . $key . ' does not exist.' );
		}

		return $definitions[ $key ];
	}

	/**
	 * Returns the parsed property definitions for the model.
	 *
	 * @since 2.0.0
=======
	 * Casts the value for the type, used when constructing a model from query data. If the model needs to support
	 * additional types, especially class types, this method can be overridden.
	 *
	 * @since 2.0.0 changed to static
	 *
	 * @param string $type
	 * @param mixed  $value The query data value to cast, probably a string.
	 * @param string $property The property being casted.
	 *
	 * @return mixed
	 */
	protected static function castValueForProperty( ModelPropertyDefinition $definition, $value, string $property ) {
		if ( $definition->isValidValue( $value ) || $value === null ) {
			return $value;
		}

		if ( $definition->canCast() ) {
			return $definition->cast( $value );
		}

		$type = $definition->getType();
		if ( count( $type ) !== 1 ) {
			throw new \InvalidArgumentException( "Property '$property' has multiple types: " . implode( ', ', $type ) . ". To support additional types, implement a custom castValueForProperty() method." );
		}

		switch ( $type[0] ) {
			case 'int':
				return (int) $value;
			case 'string':
				return (string) $value;
			case 'bool':
				return (bool) filter_var( $value, FILTER_VALIDATE_BOOLEAN );
			case 'array':
				return (array) $value;
			case 'float':
				return (float) filter_var( $value, FILTER_SANITIZE_NUMBER_FLOAT,FILTER_FLAG_ALLOW_FRACTION );
			default:
				Config::throwInvalidArgumentException( "Unexpected type: '{$type[0]}'. To support additional types, overload this method or use Definition casting." );
		}
	}

	/**
	 * Commit the changes to the properties.
	 *
	 * @since 2.0.0
	 */
	public function commitChanges(): void {
		$this->propertyCollection->commitChangedProperties();
	}

	/**
	 * Revert the changes to a specific property.
	 *
	 * @since 2.0.0
	 *
	 * @param string $key Property name.
	 */
	public function revertChange( string $key ): void {
		$this->propertyCollection->getOrFail( $key )->revertChanges();
	}

	/**
	 * Discard the changes to the properties.
	 *
	 * @since 2.0.0
	 */
	public function revertChanges(): void {
		$this->propertyCollection->revertChangedProperties();
	}

	/**
	 * A more robust, alternative way to define properties for the model than static::$properties.
	 *
	 * @return array<string,ModelPropertyDefinition|array<string,mixed>>
	 */
	protected static function properties(): array {
		return [];
	}

	/**
	 * Fills the model with an array of attributes.
	 *
	 * @since 1.0.0
	 *
	 * @param array<string,mixed> $attributes Attributes.
	 *
	 * @return ModelInterface
	 */
	public function fill( array $attributes ) : ModelInterface {
		$this->propertyCollection->setValues( $attributes );

		return $this;
	}

	/**
	 * Returns an attribute from the model.
	 *
	 * @since 1.0.0
	 *
	 * @param string $key     Attribute name.
	 * @param mixed  $default Default value. Default is null.
	 *
	 * @return mixed
	 */
	public function getAttribute( string $key, $default = null ) {
		$property = $this->propertyCollection->getOrFail( $key );

		return $property->isSet() ? $property->getValue() : $default;
	}

	/**
	 * Returns the attributes that have been changed since last sync.
	 *
	 * @since 1.0.0
>>>>>>> 5011f490
	 *
	 * @return array<string,ModelPropertyDefinition>
	 *
	 * @throws InvalidArgumentException If the property key is not a string.
	 */
<<<<<<< HEAD
	public static function getPropertyDefinitions(): array {
		if ( isset( static::$cached_definitions[ static::class ] ) ) {
			return static::$cached_definitions[ static::class ];
		}

		$definitions = array_merge( static::$properties, static::properties() );

		foreach ( $definitions as $key => $definition ) {
			if ( ! is_string( $key ) ) {
				throw new InvalidArgumentException( 'Property key must be a string.' );
			}

			if ( ! $definition instanceof ModelPropertyDefinition ) {
				$definition = ModelPropertyDefinition::fromShorthand( $definition );
			}

			$definitions[ $key ] = $definition->lock();
		}

		static::$cached_definitions[ static::class ] = $definitions;

		return $definitions;
=======
	public function getDirty() : array {
		return $this->propertyCollection->getDirtyValues();
	}

	public static function getPropertyDefinition( string $key ): ModelPropertyDefinition {
		$definitions = static::getPropertyDefinitions();

		if ( ! isset( $definitions[ $key ] ) ) {
			throw new \InvalidArgumentException( 'Property ' . $key . ' does not exist.' );
		}

		return $definitions[ $key ];
	}

	/**
	 * Returns the parsed property definitions for the model.
	 *
	 * @since 2.0.0
	 *
	 * @return array<string,ModelPropertyDefinition>
	 */
	public static function getPropertyDefinitions(): array {
		static $definition = null;

		if ( $definition === null ) {
			$definitions = array_merge( static::$properties, static::properties() );

			foreach ( $definitions as $key => $definition ) {
				if ( ! is_string( $key ) ) {
					throw new \InvalidArgumentException( 'Property key must be a string.' );
				}

				if ( ! $definition instanceof ModelPropertyDefinition ) {
					$definition = ModelPropertyDefinition::fromShorthand( $definition );
				}

				$definitions[ $key ] = $definition->lock();
			}

			$definition = $definitions;
		}

		return $definition;
>>>>>>> 5011f490
	}

	/**
	 * Returns the model's original attribute values.
	 *
	 * @since 1.0.0
	 *
	 * @param string|null $key Attribute name.
	 *
	 * @return mixed|array
	 */
	public function getOriginal( ?string $key = null ) {
		return $key ? $this->propertyCollection->getOrFail( $key )->getOriginalValue() : $this->propertyCollection->getOriginalValues();
	}

	/**
	 * Whether the property is set or not. This is different from isset() because this considers a `null` value as
	 * being set. Defaults are considered set as well.
	 *
	 * @since 1.2.2
	 *
	 * @return boolean
	 */
	public function isSet( string $key ): bool {
		return $this->propertyCollection->isSet( $key );
	}

	/**
	 * Returns a relationship.
	 *
	 * @since 1.0.0
	 *
	 * @param string $key Relationship name.
	 *
	 * @return Model|Model[]
	 */
	protected function getRelationship( string $key ) {
		if ( ! is_callable( [ $this, $key ] ) ) {
			$exception = Config::getInvalidArgumentException();
			throw new $exception( "$key() does not exist." );
		}

		if ( $this->hasCachedRelationship( $key ) ) {
			return $this->cachedRelations[ $key ];
		}

		$relationship = static::$relationships[ $key ];

		switch ( $relationship ) {
			case Relationship::BELONGS_TO:
			case Relationship::HAS_ONE:
				return $this->cachedRelations[ $key ] = $this->$key()->get();
			case Relationship::HAS_MANY:
			case Relationship::BELONGS_TO_MANY:
			case Relationship::MANY_TO_MANY:
				return $this->cachedRelations[ $key ] = $this->$key()->getAll();
		}

		return null;
	}

	/**
	 * Returns true if an attribute exists. Otherwise, false.
	 *
	 * @since 1.1.0
	 *
	 * @param string $key Attribute name.
	 *
	 * @return bool
	 */
	protected function hasAttribute( string $key ) : bool {
		return $this->propertyCollection->has( $key );
	}

	/**
	 * Checks whether a relationship has already been loaded.
	 *
	 * @since 1.0.0
	 *
	 * @param string $key Relationship name.
	 *
	 * @return bool
	 */
	protected function hasCachedRelationship( string $key ) : bool {
		return array_key_exists( $key, $this->cachedRelations );
	}

	/**
	 * Determines if the model has the given property.
	 *
	 * @since 2.0.0 changed to static
	 * @since 1.0.0
	 *
	 * @param string $key Property name.
	 *
	 * @return bool
	 */
	public static function hasProperty( string $key ) : bool {
		return isset( static::getPropertyDefinitions()[ $key ] );
	}

	/**
	 * Determine if a given attribute is clean.
	 *
	 * @since 1.0.0
	 *
	 * @param string|null $attribute Attribute name.
	 *
	 * @return bool
	 */
	public function isClean( ?string $attribute = null ) : bool {
		return ! $this->isDirty( $attribute );
	}

	/**
	 * Determine if a given attribute is dirty.
	 *
	 * @since 1.0.0
	 *
	 * @param string|null $attribute Attribute name.
	 *
	 * @return bool
	 */
	public function isDirty( ?string $attribute = null ) : bool {
		if ( ! $attribute ) {
			return $this->propertyCollection->isDirty();
		}

		return $this->propertyCollection->getOrFail( $attribute )->isDirty();
	}

	/**
	 * Validates an attribute to a PHP type.
	 *
	 * @since 2.0.0
	 * @since 1.0.0
	 *
	 * @param string $key   Property name.
	 * @param mixed  $value Property value.
	 *
	 * @return bool
	 */
	public static function isPropertyTypeValid( string $key, $value ) : bool {
		return static::getPropertyDefinition( $key )->isValidValue( $value );
	}

	/**
	 * Returns the object vars.
	 *
	 * @since 1.0.0
	 *
	 * @return array<string,mixed>
	 */
	#[\ReturnTypeWillChange]
	public function jsonSerialize() {
		return $this->toArray();
	}

	/**
	 * Constructs a model instance from database query data.
	 *
	 * @param object|array $queryData
	 * @param int $mode The level of strictness to take when constructing the object, by default it will ignore extra keys but error on missing keys.
	 * @return static
	 */
	public static function fromData($data, $mode = self::BUILD_MODE_IGNORE_EXTRA) {
		if ( ! is_object( $data ) && ! is_array( $data ) ) {
			Config::throwInvalidArgumentException( 'Query data must be an object or array' );
		}

		$data = (array) $data;

		// If we're not ignoring extra keys, check for them and throw an exception if any are found.
		if ( ! ($mode & self::BUILD_MODE_IGNORE_EXTRA) ) {
			$extraKeys = array_diff_key( (array) $data, static::$properties );
			if ( ! empty( $extraKeys ) ) {
				Config::throwInvalidArgumentException( 'Query data contains extra keys: ' . implode( ', ', array_keys( $extraKeys ) ) );
			}
		}

		if ( ! ($mode & self::BUILD_MODE_IGNORE_MISSING) ) {
			$missingKeys = array_diff_key( static::$properties, (array) $data );
			if ( ! empty( $missingKeys ) ) {
				Config::throwInvalidArgumentException( 'Query data is missing keys: ' . implode( ', ', array_keys( $missingKeys ) ) );
			}
		}

		$initialValues = [];

		foreach (static::$properties as $key => $type) {
			if ( ! array_key_exists( $key, $data ) ) {
				Config::throwInvalidArgumentException( "Property '$key' does not exist." );
			}

			// Remember not to use $type, as it may be an array that includes the default value. Safer to use getPropertyType().
			$initialValues[ $key ] = static::castValueForProperty( static::getPropertyDefinition( $key ), $data[ $key ], $key );
		}

		return new static( $initialValues );
	}

	/**
	 * Constructs a model instance from database query data.
	 *
	 * @param object|array $queryData
	 * @param int $mode The level of strictness to take when constructing the object, by default it will ignore extra keys but error on missing keys.
	 * @return static
	 */
	public static function fromData($data, $mode = self::BUILD_MODE_IGNORE_EXTRA) {
		if ( ! is_object( $data ) && ! is_array( $data ) ) {
			Config::throwInvalidArgumentException( 'Query data must be an object or array' );
		}

		$data = (array) $data;

		// If we're not ignoring extra keys, check for them and throw an exception if any are found.
		if ( ! ($mode & self::BUILD_MODE_IGNORE_EXTRA) ) {
			$extraKeys = array_diff_key( (array) $data, static::$properties );
			if ( ! empty( $extraKeys ) ) {
				Config::throwInvalidArgumentException( 'Query data contains extra keys: ' . implode( ', ', array_keys( $extraKeys ) ) );
			}
		}

		if ( ! ($mode & self::BUILD_MODE_IGNORE_MISSING) ) {
			$missingKeys = array_diff_key( static::$properties, (array) $data );
			if ( ! empty( $missingKeys ) ) {
				Config::throwInvalidArgumentException( 'Query data is missing keys: ' . implode( ', ', array_keys( $missingKeys ) ) );
			}
		}

		$initialValues = [];

		foreach (static::$properties as $key => $type) {
			if ( ! array_key_exists( $key, $data ) ) {
				// Skip missing properties when BUILD_MODE_IGNORE_MISSING is set
				if ( $mode & self::BUILD_MODE_IGNORE_MISSING ) {
					continue;
				}
				Config::throwInvalidArgumentException( "Property '$key' does not exist." );
			}

			// Remember not to use $type, as it may be an array that includes the default value. Safer to use getPropertyType().
			$initialValues[ $key ] = static::castValueForProperty( static::getPropertyDefinition( $key ), $data[ $key ], $key );
		}

		return new static( $initialValues );
	}

	/**
	 * Returns the property keys.
	 *
	 * @since 1.0.0
	 *
	 * @return int[]|string[]
	 */
	public static function propertyKeys() : array {
		return array_keys( static::$properties );
	}

	/**
	 * Sets an attribute on the model.
	 *
	 * @since 1.0.0
	 *
	 * @param string $key   Attribute name.
	 * @param mixed  $value Attribute value.
	 *
	 * @return ModelInterface
	 */
	public function setAttribute( string $key, $value ) : ModelInterface {
		$this->propertyCollection->getOrFail( $key )->setValue( $value );

		return $this;
	}

	/**
	 * Sets multiple attributes on the model.
	 *
	 * @since 1.2.0
	 *
	 * @param array<string,mixed> $attributes Attributes to set.
	 *
	 * @return ModelInterface
	 */
	public function setAttributes( array $attributes ) : ModelInterface {
		foreach ( $attributes as $key => $value ) {
			$this->setAttribute( $key, $value );
		}

		return $this;
	}

	/**
	 * Syncs the original attributes with the current.
	 *
	 * This is considered an alias of `commitChanges()` and is here for backwards compatibility.
	 *
	 * @since 1.0.0
	 *
	 * @return ModelInterface
	 */
	public function syncOriginal() : ModelInterface {
		$this->commitChanges();

		return $this;
	}

	/**
	 * Returns attributes.
	 *
	 * @since 1.0.0
	 *
	 * @return array<string,mixed>
	 */
	public function toArray() : array {
		return $this->propertyCollection->getValues();
	}

	/**
	 * Dynamically retrieves attributes on the model.
	 *
	 * @since 1.0.0
	 *
	 * @param string $key Attribute name.
	 *
	 * @return mixed
	 */
	public function __get( string $key ) {
		if ( array_key_exists( $key, static::$relationships ) ) {
			return $this->getRelationship( $key );
		}

		return $this->getAttribute( $key );
	}

	/**
	 * Determines if an attribute exists on the model.
	 *
	 * @since 1.0.0
	 *
	 * @param string $key Attribute name.
	 *
	 * @return bool
	 */
	public function __isset( string $key ) {
		return $this->propertyCollection->isSet( $key );
	}

	/**
	 * Dynamically sets attributes on the model.
	 *
	 * @since 1.0.0
	 *
	 * @param string $key   Attribute name.
	 * @param mixed  $value Attribute value.
	 *
	 * @return void
	 */
	public function __set( string $key, $value ) {
		$this->setAttribute( $key, $value );
	}

	/**
	 * Unset a property.
	 *
	 * @since 2.0.0
	 */
	public function __unset( string $key ) {
		$this->propertyCollection->unsetProperty( $key );
	}
}<|MERGE_RESOLUTION|>--- conflicted
+++ resolved
@@ -23,7 +23,6 @@
  * @package StellarWP\Models;
  */
 abstract class Model implements ModelInterface, Arrayable, JsonSerializable {
-<<<<<<< HEAD
 	/**
 	 * The build mode for the model.
 	 *
@@ -50,17 +49,6 @@
 	 *
 	 * @var ModelPropertyCollection
 	 */
-=======
-	public const BUILD_MODE_STRICT = 0;
-	public const BUILD_MODE_IGNORE_MISSING = 1;
-	public const BUILD_MODE_IGNORE_EXTRA = 2;
-
-	/**
-	 * The model's properties.
-	 *
-	 * @var ModelPropertyCollection
-	 */
->>>>>>> 5011f490
 	protected ModelPropertyCollection $propertyCollection;
 
 	/**
@@ -98,54 +86,6 @@
 	 *
 	 * @param array<string,mixed> $attributes Attributes.
 	 */
-<<<<<<< HEAD
-	public function __construct( array $attributes = [] ) {
-		$this->propertyCollection = ModelPropertyCollection::fromPropertyDefinitions( static::getPropertyDefinitions(), $attributes );
-	}
-
-	/**
-	 * Casts the value for the type, used when constructing a model from query data. If the model needs to support
-	 * additional types, especially class types, this method can be overridden.
-	 *
-	 * @since 2.0.0 changed to static
-	 *
-	 * @param string $type
-	 * @param mixed  $value The query data value to cast, probably a string.
-	 * @param string $property The property being casted.
-	 *
-	 * @return mixed
-	 *
-	 * @throws InvalidArgumentException If the value is not valid for the property.
-	 */
-	protected static function castValueForProperty( ModelPropertyDefinition $definition, $value, string $property ) {
-		if ( $definition->isValidValue( $value ) || $value === null ) {
-			return $value;
-		}
-
-		if ( $definition->canCast() ) {
-			return $definition->cast( $value );
-		}
-
-		$type = $definition->getType();
-		if ( count( $type ) !== 1 ) {
-			throw new InvalidArgumentException( "Property '$property' has multiple types: " . implode( ', ', $type ) . ". To support additional types, implement a custom castValueForProperty() method." );
-		}
-
-		switch ( $type[0] ) {
-			case 'int':
-				return (int) $value;
-			case 'string':
-				return (string) $value;
-			case 'bool':
-				return (bool) filter_var( $value, FILTER_VALIDATE_BOOLEAN );
-			case 'array':
-				return (array) $value;
-			case 'float':
-				return (float) filter_var( $value, FILTER_SANITIZE_NUMBER_FLOAT,FILTER_FLAG_ALLOW_FRACTION );
-			default:
-				Config::throwInvalidArgumentException( "Unexpected type: '$type'. To support additional types, overload this method or use Definition casting." );
-		}
-=======
 	final public function __construct( array $attributes = [] ) {
 		$this->propertyCollection = ModelPropertyCollection::fromPropertyDefinitions( static::getPropertyDefinitions(), $attributes );
 		$this->afterConstruct();
@@ -159,106 +99,8 @@
 	protected function afterConstruct() {
 		// This method is meant to be overridden by the model to perform actions after the model is constructed.
 		return;
->>>>>>> 5011f490
-	}
-	/**
-<<<<<<< HEAD
-	 * Commit the changes to the properties.
-	 *
-	 * @since 2.0.0
-	 */
-	public function commitChanges(): void {
-		$this->propertyCollection->commitChangedProperties();
-	}
-
-	/**
-	 * Revert the changes to a specific property.
-	 *
-	 * @since 2.0.0
-	 *
-	 * @param string $key Property name.
-	 */
-	public function revertChange( string $key ): void {
-		$this->propertyCollection->getOrFail( $key )->revertChanges();
-	}
-
-	/**
-	 * Discard the changes to the properties.
-	 *
-	 * @since 2.0.0
-	 */
-	public function revertChanges(): void {
-		$this->propertyCollection->revertChangedProperties();
-	}
-
-	/**
-	 * A more robust, alternative way to define properties for the model than static::$properties.
-	 *
-	 * @return array<string,ModelPropertyDefinition|array<string,mixed>>
-	 */
-	protected static function properties(): array {
-		return [];
-	}
-
-	/**
-	 * Fills the model with an array of attributes.
-	 *
-	 * @since 1.0.0
-	 *
-	 * @param array<string,mixed> $attributes Attributes.
-	 *
-	 * @return ModelInterface
-	 */
-	public function fill( array $attributes ) : ModelInterface {
-		$this->propertyCollection->setValues( $attributes );
-
-		return $this;
-	}
-
-	/**
-	 * Returns an attribute from the model.
-	 *
-	 * @since 1.0.0
-	 *
-	 * @param string $key     Attribute name.
-	 * @param mixed  $default Default value. Default is null.
-	 *
-	 * @return mixed
-	 */
-	public function getAttribute( string $key, $default = null ) {
-		$property = $this->propertyCollection->getOrFail( $key );
-
-		return $property->isSet() ? $property->getValue() : $default;
-	}
-
-	/**
-	 * Returns the attributes that have been changed since last sync.
-	 *
-	 * @since 1.0.0
-	 *
-	 * @return array<string,mixed>
-	 *
-	 * @throws InvalidArgumentException If the property does not exist.
-	 */
-	public function getDirty() : array {
-		return $this->propertyCollection->getDirtyValues();
-	}
-
-	public static function getPropertyDefinition( string $key ): ModelPropertyDefinition {
-		$definitions = static::getPropertyDefinitions();
-
-		if ( ! isset( $definitions[ $key ] ) ) {
-			throw new InvalidArgumentException( 'Property ' . $key . ' does not exist.' );
-		}
-
-		return $definitions[ $key ];
-	}
-
-	/**
-	 * Returns the parsed property definitions for the model.
-	 *
-	 * @since 2.0.0
-=======
+	}
+	/**
 	 * Casts the value for the type, used when constructing a model from query data. If the model needs to support
 	 * additional types, especially class types, this method can be overridden.
 	 *
@@ -373,17 +215,38 @@
 	 * Returns the attributes that have been changed since last sync.
 	 *
 	 * @since 1.0.0
->>>>>>> 5011f490
+	 *
+	 * @return array<string,mixed>
+	 *
+	 * @throws InvalidArgumentException If the property does not exist.
+	 */
+	public function getDirty() : array {
+		return $this->propertyCollection->getDirtyValues();
+	}
+
+	public static function getPropertyDefinition( string $key ): ModelPropertyDefinition {
+		$definitions = static::getPropertyDefinitions();
+
+		if ( ! isset( $definitions[ $key ] ) ) {
+			throw new InvalidArgumentException( 'Property ' . $key . ' does not exist.' );
+		}
+
+		return $definitions[ $key ];
+	}
+
+	/**
+	 * Returns the parsed property definitions for the model.
+	 *
+	 * @since 2.0.0
 	 *
 	 * @return array<string,ModelPropertyDefinition>
 	 *
 	 * @throws InvalidArgumentException If the property key is not a string.
 	 */
-<<<<<<< HEAD
-	public static function getPropertyDefinitions(): array {
 		if ( isset( static::$cached_definitions[ static::class ] ) ) {
 			return static::$cached_definitions[ static::class ];
 		}
+	public static function getPropertyDefinitions(): array {
 
 		$definitions = array_merge( static::$properties, static::properties() );
 
@@ -402,51 +265,6 @@
 		static::$cached_definitions[ static::class ] = $definitions;
 
 		return $definitions;
-=======
-	public function getDirty() : array {
-		return $this->propertyCollection->getDirtyValues();
-	}
-
-	public static function getPropertyDefinition( string $key ): ModelPropertyDefinition {
-		$definitions = static::getPropertyDefinitions();
-
-		if ( ! isset( $definitions[ $key ] ) ) {
-			throw new \InvalidArgumentException( 'Property ' . $key . ' does not exist.' );
-		}
-
-		return $definitions[ $key ];
-	}
-
-	/**
-	 * Returns the parsed property definitions for the model.
-	 *
-	 * @since 2.0.0
-	 *
-	 * @return array<string,ModelPropertyDefinition>
-	 */
-	public static function getPropertyDefinitions(): array {
-		static $definition = null;
-
-		if ( $definition === null ) {
-			$definitions = array_merge( static::$properties, static::properties() );
-
-			foreach ( $definitions as $key => $definition ) {
-				if ( ! is_string( $key ) ) {
-					throw new \InvalidArgumentException( 'Property key must be a string.' );
-				}
-
-				if ( ! $definition instanceof ModelPropertyDefinition ) {
-					$definition = ModelPropertyDefinition::fromShorthand( $definition );
-				}
-
-				$definitions[ $key ] = $definition->lock();
-			}
-
-			$definition = $definitions;
-		}
-
-		return $definition;
->>>>>>> 5011f490
 	}
 
 	/**
@@ -638,49 +456,6 @@
 
 		foreach (static::$properties as $key => $type) {
 			if ( ! array_key_exists( $key, $data ) ) {
-				Config::throwInvalidArgumentException( "Property '$key' does not exist." );
-			}
-
-			// Remember not to use $type, as it may be an array that includes the default value. Safer to use getPropertyType().
-			$initialValues[ $key ] = static::castValueForProperty( static::getPropertyDefinition( $key ), $data[ $key ], $key );
-		}
-
-		return new static( $initialValues );
-	}
-
-	/**
-	 * Constructs a model instance from database query data.
-	 *
-	 * @param object|array $queryData
-	 * @param int $mode The level of strictness to take when constructing the object, by default it will ignore extra keys but error on missing keys.
-	 * @return static
-	 */
-	public static function fromData($data, $mode = self::BUILD_MODE_IGNORE_EXTRA) {
-		if ( ! is_object( $data ) && ! is_array( $data ) ) {
-			Config::throwInvalidArgumentException( 'Query data must be an object or array' );
-		}
-
-		$data = (array) $data;
-
-		// If we're not ignoring extra keys, check for them and throw an exception if any are found.
-		if ( ! ($mode & self::BUILD_MODE_IGNORE_EXTRA) ) {
-			$extraKeys = array_diff_key( (array) $data, static::$properties );
-			if ( ! empty( $extraKeys ) ) {
-				Config::throwInvalidArgumentException( 'Query data contains extra keys: ' . implode( ', ', array_keys( $extraKeys ) ) );
-			}
-		}
-
-		if ( ! ($mode & self::BUILD_MODE_IGNORE_MISSING) ) {
-			$missingKeys = array_diff_key( static::$properties, (array) $data );
-			if ( ! empty( $missingKeys ) ) {
-				Config::throwInvalidArgumentException( 'Query data is missing keys: ' . implode( ', ', array_keys( $missingKeys ) ) );
-			}
-		}
-
-		$initialValues = [];
-
-		foreach (static::$properties as $key => $type) {
-			if ( ! array_key_exists( $key, $data ) ) {
 				// Skip missing properties when BUILD_MODE_IGNORE_MISSING is set
 				if ( $mode & self::BUILD_MODE_IGNORE_MISSING ) {
 					continue;
