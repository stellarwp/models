--- conflicted
+++ resolved
@@ -12,16 +12,6 @@
 	public const BUILD_MODE_STRICT = 0;
 	public const BUILD_MODE_IGNORE_MISSING = 1;
 	public const BUILD_MODE_IGNORE_EXTRA = 2;
-<<<<<<< HEAD
-=======
-
-	/**
-	 * The model's attributes.
-	 *
-	 * @var array<string,mixed>
-	 */
-	protected $attributes = [];
->>>>>>> a4c3af98
 
 	/**
 	 * The model's properties.
@@ -58,15 +48,8 @@
 	 *
 	 * @param array<string,mixed> $attributes Attributes.
 	 */
-<<<<<<< HEAD
-	public function __construct( array $attributes = [] ) {
+	final public function __construct( array $attributes = [] ) {
 		$this->propertyCollection = ModelPropertyCollection::fromPropertyDefinitions( static::getPropertyDefinitions(), $attributes );
-=======
-	final public function __construct( array $attributes = [] ) {
-		$this->fill( array_merge( static::getPropertyDefaults(), $attributes ) );
-
-		$this->syncOriginal();
-
 		$this->afterConstruct();
 	}
 
@@ -79,41 +62,6 @@
 		// This method is meant to be overridden by the model to perform actions after the model is constructed.
 		return;
 	}
-
-	/**
-	 * Casts the value for the type, used when constructing a model from query data. If the model needs to support
-	 * additional types, especially class types, this method can be overridden.
-	 *
-	 * @since 2.0.0 changed to static
-	 *
-	 * @param string $type
-	 * @param mixed  $value The query data value to cast, probably a string.
-	 * @param string $property The property being casted.
-	 *
-	 * @return mixed
-	 */
-	protected static function castValueForProperty( string $type, $value, string $property ) {
-		if ( static::isPropertyTypeValid( $property, $value ) || $value === null ) {
-			return $value;
-		}
-
-		switch ( $type ) {
-			case 'int':
-				return (int) $value;
-			case 'string':
-				return (string) $value;
-			case 'bool':
-				return (bool) filter_var( $value, FILTER_VALIDATE_BOOLEAN );
-			case 'array':
-				return (array) $value;
-			case 'float':
-				return (float) filter_var( $value, FILTER_SANITIZE_NUMBER_FLOAT,FILTER_FLAG_ALLOW_FRACTION );
-			default:
-				Config::throwInvalidArgumentException( "Unexpected type: '$type'. To support additional types, implement a custom castValueForProperty() method." );
-		}
->>>>>>> a4c3af98
-	}
-
 	/**
 	 * Casts the value for the type, used when constructing a model from query data. If the model needs to support
 	 * additional types, especially class types, this method can be overridden.
@@ -181,13 +129,8 @@
 	 *
 	 * @since 2.0.0
 	 */
-<<<<<<< HEAD
 	public function revertChanges(): void {
 		$this->propertyCollection->revertChangedProperties();
-=======
-	public function getOriginal( ?string $key = null ) {
-		return $key ? $this->original[ $key ] : $this->original;
->>>>>>> a4c3af98
 	}
 
 	/**
@@ -291,7 +234,7 @@
 	 *
 	 * @return mixed|array
 	 */
-	public function getOriginal( string $key = null ) {
+	public function getOriginal( ?string $key = null ) {
 		return $key ? $this->propertyCollection->getOrFail( $key )->getOriginalValue() : $this->propertyCollection->getOriginalValues();
 	}
 
@@ -467,7 +410,6 @@
 			}
 		}
 
-<<<<<<< HEAD
 		$initialValues = [];
 
 		foreach (static::$properties as $key => $type) {
@@ -476,27 +418,14 @@
 				if ( $mode & self::BUILD_MODE_IGNORE_MISSING ) {
 					continue;
 				}
-=======
-		$instance = new static();
-
-		foreach (static::$properties as $key => $type) {
-			if ( ! array_key_exists( $key, $data ) ) {
->>>>>>> a4c3af98
 				Config::throwInvalidArgumentException( "Property '$key' does not exist." );
 			}
 
 			// Remember not to use $type, as it may be an array that includes the default value. Safer to use getPropertyType().
-<<<<<<< HEAD
 			$initialValues[ $key ] = static::castValueForProperty( static::getPropertyDefinition( $key ), $data[ $key ], $key );
 		}
 
 		return new static( $initialValues );
-=======
-			$instance->setAttribute($key, static::castValueForProperty(static::getPropertyType($key), $data[$key], $key));
-		}
-
-		return $instance;
->>>>>>> a4c3af98
 	}
 
 	/**
