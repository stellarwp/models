--- conflicted
+++ resolved
@@ -120,11 +120,7 @@
 	 * @param string $key   Attribute name.
 	 * @param mixed  $value Attribute value.
 	 *
-<<<<<<< HEAD
 	 * @return Model
-=======
-	 * @return $this
->>>>>>> 5fb3c4b0
 	 */
 	public function setAttribute( string $key, $value ) : Model;
 
