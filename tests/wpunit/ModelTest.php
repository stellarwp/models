--- conflicted
+++ resolved
@@ -67,7 +67,6 @@
 
 	/**
 	 * @since 1.0.0
-<<<<<<< HEAD
 	 *
 	 * @return void
 	 */
@@ -81,9 +80,7 @@
 	}
 
 	/**
-	 * @since 2.20.1
-=======
->>>>>>> e6ca6726
+	 * @since 1.0.0
 	 *
 	 * @return void
 	 */
